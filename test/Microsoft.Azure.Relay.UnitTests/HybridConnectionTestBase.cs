﻿// Copyright (c) Microsoft. All rights reserved.
// Licensed under the MIT license. See LICENSE file in the project root for full license information.

namespace Microsoft.Azure.Relay.UnitTests
{
    using System;
    using System.Collections.Generic;
    using System.IO;
    using System.Linq;
    using System.Net;
    using System.Net.Http;
    using System.Net.WebSockets;
    using System.Text;
    using System.Threading;
    using System.Threading.Tasks;
    using Xunit;

    public class HybridConnectionTestBase : IDisposable
    {
        readonly RelayEmulator relayEmulator;

        protected HybridConnectionTestBase()
        {
            var envConnectionString = Environment.GetEnvironmentVariable(Constants.ConnectionStringEnvironmentVariable);
            if (string.IsNullOrWhiteSpace(envConnectionString))
            {
                throw new InvalidOperationException($"'{Constants.ConnectionStringEnvironmentVariable}' environment variable was not found!");
            }

            // Validate the connection string
            var connectionStringBuilder = new RelayConnectionStringBuilder(envConnectionString);
            this.ConnectionString = connectionStringBuilder.ToString();

            if (string.Equals(connectionStringBuilder.Endpoint.Host, "localhost", StringComparison.OrdinalIgnoreCase))
            {
                this.relayEmulator = new RelayEmulator(connectionStringBuilder.Endpoint.Port);
                this.relayEmulator.Authorization.Add(new SharedAccessAuthorizationRule(connectionStringBuilder.SharedAccessKeyName, connectionStringBuilder.SharedAccessKey, new[] { AccessRights.Manage, AccessRights.Listen, AccessRights.Send }));
                this.relayEmulator.Start();
                var hybridConnectionAuth = new HybridConnectionDescription(Constants.AuthenticatedEntityPath) { RequiresClientAuthorization = true };
                this.relayEmulator.CreateHybridConnection(hybridConnectionAuth);

                var hybridConnectionUnauth = new HybridConnectionDescription(Constants.UnauthenticatedEntityPath) { RequiresClientAuthorization = false };
                this.relayEmulator.CreateHybridConnection(hybridConnectionUnauth);
            }
        }

        protected string ConnectionString { get; private set; }

        protected enum EndpointTestType
        {
            Authenticated,
            Unauthenticated
        }

        public static IEnumerable<object[]> AuthenticationTestPermutations => new object[][]
        {
            new object[] { EndpointTestType.Authenticated },
            new object[] { EndpointTestType.Unauthenticated }
        };

        public static IEnumerable<object[]> AuthenticationAndBuiltInClientWebSocketTestPermutations => new List<object[]>
        {
            new object[] { EndpointTestType.Authenticated, false },
            new object[] { EndpointTestType.Unauthenticated, false },
            new object[] { EndpointTestType.Authenticated, true },
            new object[] { EndpointTestType.Unauthenticated, true },
        };

        public void Dispose()
        {
            this.Dispose(true);
        }

        protected virtual void Dispose(bool disposing)
        {
            if (disposing)
            {
<<<<<<< HEAD
                this.relayEmulator?.Dispose();
                GC.SuppressFinalize(this);
=======
                envConnectionString = Environment.GetEnvironmentVariable(Constants.LegacyConnectionStringEnvironmentVariable);
                if (string.IsNullOrWhiteSpace(envConnectionString))
                {
                    throw new InvalidOperationException($"'{Constants.ConnectionStringEnvironmentVariable}' environment variable was not found!");
                }
>>>>>>> 13ff0477
            }
        }

        /// <summary>
        /// Returns a HybridConnectionClient based on the EndpointTestType (authenticated/unauthenticated).
        /// </summary>
        protected HybridConnectionClient GetHybridConnectionClient(EndpointTestType endpointTestType)
        {
            var connectionStringBuilder = GetConnectionString(endpointTestType, isListener: false);
            return new HybridConnectionClient(connectionStringBuilder.ToString());
        }

        /// <summary>
        /// Returns a HybridConnectionListener based on the EndpointTestType (authenticated/unauthenticated).
        /// </summary>
        protected HybridConnectionListener GetHybridConnectionListener(EndpointTestType endpointTestType)
        {
            // Even if the endpoint is unauthenticated, the *listener* still needs to be authenticated
            return new HybridConnectionListener(GetConnectionString(endpointTestType, isListener: true).ToString());
        }

        public static void LogRequestLine(HttpRequestMessage httpRequest, HttpClient httpClient)
        {
            string requestUri = $"{httpClient?.BaseAddress}{httpRequest.RequestUri}";
            TestUtility.Log($"Request: {httpRequest.Method} {requestUri} HTTP/{httpRequest.Version}");
        }

        public static void LogRequest(HttpRequestMessage httpRequest, HttpClient httpClient, bool showBody = true)
        {
            TestUtility.Log("Sending Request:");
            string requestUri = $"{httpClient?.BaseAddress}{httpRequest.RequestUri}";
            TestUtility.Log($"{httpRequest.Method} {requestUri} HTTP/{httpRequest.Version}");
            httpClient?.DefaultRequestHeaders.ToList().ForEach((kvp) => LogHttpHeader(kvp.Key, kvp.Value));
            httpRequest.Headers.ToList().ForEach((kvp) => LogHttpHeader(kvp.Key, kvp.Value));
            httpRequest.Content?.Headers.ToList().ForEach((kvp) => LogHttpHeader(kvp.Key, kvp.Value));

            TestUtility.Log(string.Empty);
            if (httpRequest.Content != null)
            {
                if (showBody)
                {
                    TestUtility.Log(httpRequest.Content?.ReadAsStringAsync().Result);
                }
                else
                {
                    TestUtility.Log($"(Body stream is {httpRequest.Content?.ReadAsStreamAsync().Result.Length ?? 0} bytes)");
                }
            }
        }

        public static void LogResponseLine(HttpResponseMessage httpResponse)
        {
            TestUtility.Log($"Response: HTTP/{httpResponse.Version} {(int)httpResponse.StatusCode} {httpResponse.ReasonPhrase}");
        }

        public static void LogResponse(HttpResponseMessage httpResponse, bool? showBody = true)
        {
            TestUtility.Log("Received Response:");
            TestUtility.Log($"HTTP/{httpResponse.Version} {(int)httpResponse.StatusCode} {httpResponse.ReasonPhrase}");
            httpResponse.Headers.ToList().ForEach((kvp) => LogHttpHeader(kvp.Key, kvp.Value));

            TestUtility.Log(string.Empty);
            if (showBody.HasValue && httpResponse.Content != null)
            {
                if (showBody.Value)
                {
                    TestUtility.Log(httpResponse.Content?.ReadAsStringAsync().Result);
                }
                else
                {
                    TestUtility.Log($"(Body stream is {httpResponse.Content?.ReadAsStreamAsync().Result.Length ?? 0} bytes)");
                }
            }
        }

        public static void LogHttpHeader(string headerName, IEnumerable<string> headerValues)
        {
            TestUtility.Log($"{headerName}: {string.Join(",", headerValues)}");
        }

        protected async Task SafeCloseAsync(HybridConnectionListener listener)
        {
            if (listener != null)
            {
                try
                {
                    TestUtility.Log($"Closing {listener}");
                    await listener.CloseAsync(TimeSpan.FromSeconds(10));
                }
                catch (Exception e)
                {
                    TestUtility.Log($"Error closing HybridConnectionListener {e.GetType()}: {e.Message}");
                }
            }
        }

        protected static string StreamToString(Stream stream)
        {
            using (var streamReader = new StreamReader(stream, Encoding.UTF8))
            {
                return streamReader.ReadToEnd();
            }
        }

        /// <summary>
        /// Call HybridConnectionListener.AcceptConnectionAsync, once/if a listener is accepted
        /// read from its stream and echo the bytes until a 0-byte read occurs, then close.
        /// </summary>
        protected async void AcceptEchoListener(HybridConnectionListener listener)
        {
            try
            {
                var listenerStream = await listener.AcceptConnectionAsync();
                if (listenerStream != null)
                {
                    byte[] buffer = new byte[4 * 1024];
                    do
                    {
                        int bytesRead;
                        try
                        {
                            bytesRead = await listenerStream.ReadAsync(buffer, 0, buffer.Length);
                        }
                        catch (Exception readException)
                        {
                            TestUtility.Log($"AcceptEchoListener {readException.GetType().Name}: {readException.Message}");
                            using (var cts = new CancellationTokenSource(TimeSpan.FromSeconds(10)))
                            {
                                await listenerStream.CloseAsync(cts.Token);
                            }

                            return;
                        }

                        using (var cts = new CancellationTokenSource(TimeSpan.FromSeconds(10)))
                        {
                            if (bytesRead == 0)
                            {
                                await listenerStream.CloseAsync(cts.Token);
                                return;
                            }
                            else
                            {
                                await listenerStream.WriteAsync(buffer, 0, bytesRead, cts.Token);
                            }
                        }
                    }
                    while (true);
                }
            }
            catch (Exception e)
            {
                TestUtility.Log($"AcceptEchoListener {e.GetType().Name}: {e.Message}");
            }
        }

        protected async Task ReadCountBytesAsync(Stream stream, byte[] buffer, int offset, int bytesToRead, TimeSpan timeout)
        {
            DateTime timeoutInstant = DateTime.Now.Add(timeout);
            int? originalReadTimeout = stream.CanTimeout ? stream.ReadTimeout : (int?)null;
            try
            {
                int totalBytesRead = 0;
                do
                {
                    TimeSpan remainingTimeout = timeoutInstant.Subtract(DateTime.Now);
                    if (remainingTimeout <= TimeSpan.Zero)
                    {
                        break;
                    }

                    stream.ReadTimeout = (int)remainingTimeout.TotalMilliseconds;
                    int bytesRead = await stream.ReadAsync(buffer, offset + totalBytesRead, bytesToRead - totalBytesRead);
                    TestUtility.Log($"Stream read {bytesRead} bytes");
                    if (bytesRead == 0)
                    {
                        break;
                    }

                    totalBytesRead += bytesRead;
                }
                while (totalBytesRead < bytesToRead);

                if (totalBytesRead < bytesToRead)
                {
                    throw new TimeoutException("The requested number of bytes could not be received.  ReadAsync returned 0 bytes");
                }
            }
            finally
            {
                if (originalReadTimeout.HasValue)
                {
                    stream.ReadTimeout = originalReadTimeout.Value;
                }
            }
        }

        protected byte[] CreateBuffer(int length, byte[] fillPattern)
        {
            byte[] buffer = new byte[length];

            int offset = 0;
            do
            {
                int bytesToCopy = Math.Min(length - offset, fillPattern.Length);
                Array.Copy(fillPattern, 0, buffer, offset, bytesToCopy);
                offset += bytesToCopy;
            }
            while (offset < length);

            return buffer;
        }

        /// <summary>
        /// Calls Stream.ReadAsync with Exception handling. If an IOException occurs a zero byte read is returned.
        /// </summary>
        protected async Task<int> SafeReadAsync(Stream stream, byte[] buffer, int offset, int bytesToRead)
        {
            int bytesRead = 0;
            try
            {
                bytesRead = await stream.ReadAsync(buffer, offset, bytesToRead);
                TestUtility.Log($"Stream read {bytesRead} bytes");
            }
            catch (IOException ex)
            {
                TestUtility.Log($"Stream.ReadAsync error {ex}");
            }

            return bytesRead;
        }

        /// <summary>
        /// Since these tests all share a common connection string, this method will modify the 
        /// endpoint / shared access keys as needed based on the EndpointTestType.
        /// </summary>
        protected RelayConnectionStringBuilder GetConnectionString(EndpointTestType endpointTestType, bool isListener)
        {
            var connectionStringBuilder = new RelayConnectionStringBuilder(this.ConnectionString);
            if (endpointTestType == EndpointTestType.Unauthenticated)
            {
                connectionStringBuilder.EntityPath = Constants.UnauthenticatedEntityPath;
                if (!isListener)
                {
                    connectionStringBuilder.SharedAccessKey = string.Empty;
                    connectionStringBuilder.SharedAccessKeyName = string.Empty;
                    connectionStringBuilder.SharedAccessSignature = string.Empty;
                }
            }
            else
            {
                connectionStringBuilder.EntityPath = Constants.AuthenticatedEntityPath;
            }

            return connectionStringBuilder;
        }

        protected void VerifyHttpStatusCodeAndDescription(
            WebSocketException webSocketException,
            HttpStatusCode expectedStatusCode,
            string expectedStatusDescription,
            bool exactMatchDescription = true)
        {
            // TODO: Error details aren't available in .NET Core due to issue:
            // https://github.com/dotnet/corefx/issues/13773
#if NET46
            Assert.NotNull(webSocketException.InnerException);

            Assert.IsAssignableFrom<WebException>(webSocketException.InnerException);
            var webException = (WebException)webSocketException.InnerException;
            Assert.NotNull(webException.Response);
            Assert.IsAssignableFrom<HttpWebResponse>(webException.Response);
            var httpWebResponse = (HttpWebResponse)webException.Response;
            TestUtility.Log($"Actual HTTP Status: {(int)httpWebResponse.StatusCode}: {httpWebResponse.StatusDescription}");
            Assert.Equal(expectedStatusCode, httpWebResponse.StatusCode);
            if (exactMatchDescription)
            {
                Assert.Equal(expectedStatusDescription, httpWebResponse.StatusDescription);
            }
            else
            {
                Assert.Contains(expectedStatusDescription, httpWebResponse.StatusDescription);
            }
#endif // NET46
        }
    }
}<|MERGE_RESOLUTION|>--- conflicted
+++ resolved
@@ -69,22 +69,19 @@
         public void Dispose()
         {
             this.Dispose(true);
+                envConnectionString = Environment.GetEnvironmentVariable(Constants.LegacyConnectionStringEnvironmentVariable);
+                if (string.IsNullOrWhiteSpace(envConnectionString))
+                {
+                    throw new InvalidOperationException($"'{Constants.ConnectionStringEnvironmentVariable}' environment variable was not found!");
+                }
         }
 
         protected virtual void Dispose(bool disposing)
         {
             if (disposing)
             {
-<<<<<<< HEAD
                 this.relayEmulator?.Dispose();
                 GC.SuppressFinalize(this);
-=======
-                envConnectionString = Environment.GetEnvironmentVariable(Constants.LegacyConnectionStringEnvironmentVariable);
-                if (string.IsNullOrWhiteSpace(envConnectionString))
-                {
-                    throw new InvalidOperationException($"'{Constants.ConnectionStringEnvironmentVariable}' environment variable was not found!");
-                }
->>>>>>> 13ff0477
             }
         }
 
